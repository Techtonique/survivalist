--- conflicted
+++ resolved
@@ -322,28 +322,17 @@
     cdef void node_value(self, double* dest) nogil:
         """Compute the node value of samples[start:end] into dest."""
         # Estimate cumulative hazard function
-<<<<<<< HEAD
-        cdef SIZE_t k
-        cdef SIZE_t j
-        cdef double ratio
-        cdef Riskset * rs
-
-        cdef double dest_j0
-        cdef double dest_j1
-
-        rs = &self.riskset_total[0]
-        ratio = rs.n_events / (<double> rs.n_at_risk)
-=======
         cdef:
             SIZE_t i
             SIZE_t j
             DOUBLE_t ratio
             DOUBLE_t n_events
             DOUBLE_t n_at_risk
+            DOUBLE_t dest_j0
+            DOUBLE_t dest_j1
 
         self.riskset_total.at(0, &n_at_risk, &n_events)
         ratio = n_events / n_at_risk
->>>>>>> bd2e2402
         dest[0] = ratio  # Nelson-Aalen estimator
         dest[1] = 1.0 - ratio  # Kaplan-Meier estimator
 
@@ -351,10 +340,10 @@
         if  self.n_outputs == 1:
             dest_j0 = dest[0]
             dest_j1 = dest[1]
-            for k in range(1, self.n_event_times):
-                rs = &self.riskset_total[k]
-                if rs.n_at_risk != 0:
-                    ratio = rs.n_events / (<double> rs.n_at_risk)
+            for i in range(1, self.n_unique_times):
+                self.riskset_total.at(i, &n_at_risk, &n_events)
+                if n_at_risk != 0:
+                    ratio = n_events / n_at_risk
                     dest_j0 += ratio
                     dest_j1 *= 1.0 - ratio
                 dest[0] += dest_j0
